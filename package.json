--- conflicted
+++ resolved
@@ -1,10 +1,6 @@
 {
   "name": "ioslib",
-<<<<<<< HEAD
   "version": "1.7.4",
-=======
-  "version": "1.7.3",
->>>>>>> be6af6d5
   "description": "iOS Utility Library",
   "keywords": [
     "appcelerator",
