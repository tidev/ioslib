/**
 * Detects Xcode installs and their iOS SDKs.
 *
 * @module xcode
 *
 * @copyright
 * Copyright (c) 2014 by Appcelerator, Inc. All Rights Reserved.
 *
 * Copyright (c) 2010-2014 Digital Bazaar, Inc.
 * {@link https://github.com/digitalbazaar/forge}
 *
 * @license
 * Licensed under the terms of the Apache Public License.
 * Please see the LICENSE included with this distribution for details.
 */

const
	appc = require('node-appc'),
	async = require('async'),
	env = require('./env'),
	magik = require('./utilities').magik,
	fs = require('fs'),
	path = require('path'),
	__ = appc.i18n(__dirname).__;

var cache;

/**
 * Detects Xcode installations.
 *
 * @param {Object} [options] - An object containing various settings.
 * @param {Boolean} [options.bypassCache=false] - When true, re-detects all Xcode installations.
 * @param {String|Array<String>} [options.searchPath] - One or more path to scan for Xcode installations.
 * @param {String} [options.minIosVersion] - The minimum iOS SDK to detect.
 * @param {String} [options.supportedVersions] - A string with a version number or range to check if an Xcode install is supported.
 * @param {Function} [callback(err, results)] - A function to call with the Xcode information.
 *
 * @emits module:xcode#detected
 * @emits module:xcode#error
 *
 * @returns {EventEmitter}
 */
exports.detect = function detect(options, callback) {
	return magik(options, callback, function (emitter, options, callback) {
		if (cache && !options.bypassCache) {
			emitter.emit('detected', cache);
			return callback(null, cache);
		}

		var searchPaths = {
				'/Applications': 1,
				'~/Applications': 1
			},
			results = {
				selectedXcode: null,
				xcode: {},
				issues: []
			},
			selectedXcodePath = null;

		async.series([
			// build the list of searchPaths
			function (next) {
				env.detect(options, function (err, env) {
					(Array.isArray(options.searchPath) ? options.searchPath : [ options.searchPath ]).forEach(function (p) {
						p && (searchPaths[p] = 1);
					});

					// resolve each of the paths
					Object.keys(searchPaths).forEach(function (p) {
						delete searchPaths[p];
						searchPaths[appc.fs.resolvePath(p)] = 1;
					});

					if (err || !env.executables.xcodeSelect) {
						return next();
					}

					appc.subprocess.run(env.executables.xcodeSelect, '--print-path', function (code, out, err) {
						if (!err) {
							searchPaths[selectedXcodePath = out.trim()] = 1;
						}
						next();
					});
				});
			}
		], function () {
			// scan all searchPaths for Xcode installs
			var xcodes = [],
				sdkRegExp = /^iPhone(OS|Simulator)(.+)\.sdk$/;

			// scan search paths for Xcodes
			Object.keys(searchPaths).forEach(function (p) {
				if (fs.existsSync(p) && fs.statSync(p).isDirectory()) {
					// is this directory an Xcode dev dir?
					if (/\/Contents\/Developer\/?$/.test(p) && fs.existsSync(path.join(p, 'usr', 'bin', 'xcodebuild')) && xcodes.indexOf(p) === -1) {
						xcodes.push(p)
					} else {
						// is it the Xcode dir?
						var devDir = path.join(p, 'Contents', 'Developer');
						if (fs.existsSync(path.join(devDir, 'usr', 'bin', 'xcodebuild')) && xcodes.indexOf(devDir) === -1) {
							xcodes.push(devDir);
						} else {
							// possibly a parent folder, scan for Xcodes
							fs.readdirSync(p).forEach(function (name) {
								var dir = path.join(p, name, 'Contents', 'Developer');
								if (xcodes.indexOf(dir) === -1 && fs.existsSync(path.join(dir, 'usr', 'bin', 'xcodebuild'))) {
									xcodes.push(dir);
								}
							});
						}
					}
				}
			});

			function findIosSdks(dir) {
				var vers = [];
				fs.existsSync(dir) && fs.readdirSync(dir).forEach(function (name) {
					var file = path.join(dir, name);
					if (!fs.existsSync(file) || !fs.statSync(file).isDirectory()) return;
					var m = name.match(sdkRegExp);
					if (m && (!options.minIosVersion || appc.version.gte(m[2], options.minIosVersion))) {
						var ver = m[2];
						file = path.join(file, 'System', 'Library', 'CoreServices', 'SystemVersion.plist');
						if (fs.existsSync(file)) {
							var p = new appc.plist(file);
							if (p.ProductVersion) {
								ver = p.ProductVersion;
							}
						}
						vers.push(ver);
					}
				});
				return vers.sort().reverse();
			}

			xcodes.forEach(function (dir) {
				var p = new appc.plist(path.join(path.dirname(dir), 'version.plist')),
					selected = dir == selectedXcodePath,
					supported = options.supportedVersions ? appc.version.satisfies(p.CFBundleShortVersionString, options.supportedVersions, true) : true,
					ver = p.CFBundleShortVersionString + ':' + p.ProductBuildVersion,
					f;

				if (!results.xcode[ver] || selected || dir <= results.xcode[ver].path) {
					results.xcode[ver] = {
						xcodeapp: dir.replace(/\/Contents\/Developer\/?$/, ''),
						path: dir,
						selected: selected,
						version: p.CFBundleShortVersionString,
						build: p.ProductBuildVersion,
						supported: supported,
						sdks: findIosSdks(path.join(dir, 'Platforms', 'iPhoneOS.platform', 'Developer', 'SDKs')),
						sims: findIosSdks(path.join(dir, 'Platforms', 'iPhoneSimulator.platform', 'Developer', 'SDKs')),
						executables: {
							xcodebuild: fs.existsSync(f = path.join(dir, 'usr', 'bin', 'xcodebuild')) ? f : null,
							clang:      fs.existsSync(f = path.join(dir, 'Toolchains', 'XcodeDefault.xctoolchain', 'usr', 'bin', 'clang')) ? f : null,
							clang_xx:   fs.existsSync(f = path.join(dir, 'Toolchains', 'XcodeDefault.xctoolchain', 'usr', 'bin', 'clang++')) ? f : null,
							libtool:    fs.existsSync(f = path.join(dir, 'Toolchains', 'XcodeDefault.xctoolchain', 'usr', 'bin', 'libtool')) ? f : null,
							lipo:       fs.existsSync(f = path.join(dir, 'Toolchains', 'XcodeDefault.xctoolchain', 'usr', 'bin', 'lipo')) ? f : null,
							otool:      fs.existsSync(f = path.join(dir, 'Toolchains', 'XcodeDefault.xctoolchain', 'usr', 'bin', 'otool')) ? f : null
						}
					};

					selected && (results.selectedXcode = results.xcode[ver]);

					if (supported === false) {
						results.issues.push({
							id: 'IOS_XCODE_TOO_OLD',
							type: 'warning',
							message: __('Xcode %s is too old and is no longer supported.', '__' + p.CFBundleShortVersionString + '__') + '\n' +
								__('The minimum supported Xcode version is Xcode %s.', appc.version.parseMin(options.supportedVersions)),
							xcodeVer: p.CFBundleShortVersionString,
							minSupportedVer: appc.version.parseMin(options.supportedVersions)
						});
					} else if (supported === 'maybe') {
						results.issues.push({
							id: 'IOS_XCODE_TOO_NEW',
							type: 'warning',
							message: __('Xcode %s may or may not work as expected.', '__' + p.CFBundleShortVersionString + '__') + '\n' +
								__('The maximum supported Xcode version is Xcode %s.', appc.version.parseMax(options.supportedVersions, true)),
							xcodeVer: p.CFBundleShortVersionString,
							maxSupportedVer: appc.version.parseMax(options.supportedVersions, true)
						});
					}
				}
			});

<<<<<<< HEAD
			if (Object.keys(results.xcode).length) {
				var validXcodes = 0,
					sdkCounter = 0,
					simCounter = 0;

				Object.keys(results.xcode).forEach(function (x) {
					if (results.xcode[x].supported) {
						// we're counting maybe's as valid
						validXcodes++;
=======
		function findIosSimSdks(dir, xcodeVer) {
			var vers = findIosSdks(dir),
				simRuntimesDir = '/Library/Developer/CoreSimulator/Profiles/Runtimes';

			if (fs.existsSync(simRuntimesDir) && appc.version.gte(xcodeVer, '6.2')) {
				fs.readdirSync(simRuntimesDir).forEach(function (name) {
					var file = path.join(simRuntimesDir, name);
					if (!fs.existsSync(file) || !fs.statSync(file).isDirectory()) return;

					var m = name.match(/^iOS (.+)\.simruntime$/);
					if (m && (!options.minIosVersion || appc.version.gte(m[1], options.minIosVersion))) {
						var ver = m[1];
						file = path.join(file, 'Contents', 'Resources', 'RuntimeRoot', 'System', 'Library', 'CoreServices', 'SystemVersion.plist');
						if (fs.existsSync(file)) {
							var p = new appc.plist(file);
							if (p.ProductVersion) {
								ver = p.ProductVersion;
							}
						}
						vers.push(ver);
					}
				});
			}

			return vers.sort().reverse();
		}

		xcodes.forEach(function (dir) {
			var p = new appc.plist(path.join(path.dirname(dir), 'version.plist')),
				selected = dir == selectedXcodePath,
				supported = options.supportedVersions ? appc.version.satisfies(p.CFBundleShortVersionString, options.supportedVersions, true) : true,
				ver = p.CFBundleShortVersionString + ':' + p.ProductBuildVersion,
				f;

			if (!results.xcode[ver] || selected || dir <= results.xcode[ver].path) {
				results.xcode[ver] = {
					xcodeapp: dir.replace(/\/Contents\/Developer\/?$/, ''),
					path: dir,
					selected: selected,
					version: p.CFBundleShortVersionString,
					build: p.ProductBuildVersion,
					supported: supported,
					sdks: findIosSdks(path.join(dir, 'Platforms', 'iPhoneOS.platform', 'Developer', 'SDKs')),
					sims: findIosSimSdks(path.join(dir, 'Platforms', 'iPhoneSimulator.platform', 'Developer', 'SDKs'), p.CFBundleShortVersionString),
					executables: {
						xcodebuild: fs.existsSync(f = path.join(dir, 'usr', 'bin', 'xcodebuild')) ? f : null,
						clang:      fs.existsSync(f = path.join(dir, 'Toolchains', 'XcodeDefault.xctoolchain', 'usr', 'bin', 'clang')) ? f : null,
						clang_xx:   fs.existsSync(f = path.join(dir, 'Toolchains', 'XcodeDefault.xctoolchain', 'usr', 'bin', 'clang++')) ? f : null,
						libtool:    fs.existsSync(f = path.join(dir, 'Toolchains', 'XcodeDefault.xctoolchain', 'usr', 'bin', 'libtool')) ? f : null,
						lipo:       fs.existsSync(f = path.join(dir, 'Toolchains', 'XcodeDefault.xctoolchain', 'usr', 'bin', 'lipo')) ? f : null,
						otool:      fs.existsSync(f = path.join(dir, 'Toolchains', 'XcodeDefault.xctoolchain', 'usr', 'bin', 'otool')) ? f : null
>>>>>>> 1aef52dc
					}
					if (results.xcode[x].sdks) {
						sdkCounter += results.xcode[x].sdks.length;
					}
					if (results.xcode[x].sims) {
						simCounter += results.xcode[x].sims.length;
					}
				});

				if (options.supportedVersions && !validXcodes) {
					results.issues.push({
						id: 'IOS_NO_SUPPORTED_XCODE_FOUND',
						type: 'warning',
						message: __('There are no supported Xcode installations found.')
					});
				}

				if (!sdkCounter) {
					results.issues.push({
						id: 'IOS_NO_IOS_SDKS',
						type: 'error',
						message: __('There are no iOS SDKs found') + '\n' +
							__('Launch Xcode and download the mobile support packages.')
					});
				}

				if (!sdkCounter) {
					results.issues.push({
						id: 'IOS_NO_IOS_SIMS',
						type: 'error',
						message: __('There are no iOS Simulators found') + '\n' +
							__('You can install them from the Xcode Preferences > Downloads tab.')
					});
				}
			} else {
				results.issues.push({
					id: 'IOS_XCODE_NOT_INSTALLED',
					type: 'error',
					message: __('No Xcode installations found.') + '\n' +
						__('You can download it from the %s or from %s.', '__App Store__', '__https://developer.apple.com/xcode/__')
				});
			}

			cache = results;
			emitter.emit('detected', results);
			return callback(null, results);
		});
	});
};<|MERGE_RESOLUTION|>--- conflicted
+++ resolved
@@ -134,6 +134,33 @@
 				return vers.sort().reverse();
 			}
 
+			function findIosSimSdks(dir, xcodeVer) {
+				var vers = findIosSdks(dir),
+					simRuntimesDir = '/Library/Developer/CoreSimulator/Profiles/Runtimes';
+
+				if (fs.existsSync(simRuntimesDir) && appc.version.gte(xcodeVer, '6.2')) {
+					fs.readdirSync(simRuntimesDir).forEach(function (name) {
+						var file = path.join(simRuntimesDir, name);
+						if (!fs.existsSync(file) || !fs.statSync(file).isDirectory()) return;
+
+						var m = name.match(/^iOS (.+)\.simruntime$/);
+						if (m && (!options.minIosVersion || appc.version.gte(m[1], options.minIosVersion))) {
+							var ver = m[1];
+							file = path.join(file, 'Contents', 'Resources', 'RuntimeRoot', 'System', 'Library', 'CoreServices', 'SystemVersion.plist');
+							if (fs.existsSync(file)) {
+								var p = new appc.plist(file);
+								if (p.ProductVersion) {
+									ver = p.ProductVersion;
+								}
+							}
+							vers.push(ver);
+						}
+					});
+				}
+
+				return vers.sort().reverse();
+			}
+
 			xcodes.forEach(function (dir) {
 				var p = new appc.plist(path.join(path.dirname(dir), 'version.plist')),
 					selected = dir == selectedXcodePath,
@@ -150,7 +177,7 @@
 						build: p.ProductBuildVersion,
 						supported: supported,
 						sdks: findIosSdks(path.join(dir, 'Platforms', 'iPhoneOS.platform', 'Developer', 'SDKs')),
-						sims: findIosSdks(path.join(dir, 'Platforms', 'iPhoneSimulator.platform', 'Developer', 'SDKs')),
+						sims: findIosSimSdks(path.join(dir, 'Platforms', 'iPhoneSimulator.platform', 'Developer', 'SDKs')),
 						executables: {
 							xcodebuild: fs.existsSync(f = path.join(dir, 'usr', 'bin', 'xcodebuild')) ? f : null,
 							clang:      fs.existsSync(f = path.join(dir, 'Toolchains', 'XcodeDefault.xctoolchain', 'usr', 'bin', 'clang')) ? f : null,
@@ -185,7 +212,6 @@
 				}
 			});
 
-<<<<<<< HEAD
 			if (Object.keys(results.xcode).length) {
 				var validXcodes = 0,
 					sdkCounter = 0,
@@ -195,59 +221,6 @@
 					if (results.xcode[x].supported) {
 						// we're counting maybe's as valid
 						validXcodes++;
-=======
-		function findIosSimSdks(dir, xcodeVer) {
-			var vers = findIosSdks(dir),
-				simRuntimesDir = '/Library/Developer/CoreSimulator/Profiles/Runtimes';
-
-			if (fs.existsSync(simRuntimesDir) && appc.version.gte(xcodeVer, '6.2')) {
-				fs.readdirSync(simRuntimesDir).forEach(function (name) {
-					var file = path.join(simRuntimesDir, name);
-					if (!fs.existsSync(file) || !fs.statSync(file).isDirectory()) return;
-
-					var m = name.match(/^iOS (.+)\.simruntime$/);
-					if (m && (!options.minIosVersion || appc.version.gte(m[1], options.minIosVersion))) {
-						var ver = m[1];
-						file = path.join(file, 'Contents', 'Resources', 'RuntimeRoot', 'System', 'Library', 'CoreServices', 'SystemVersion.plist');
-						if (fs.existsSync(file)) {
-							var p = new appc.plist(file);
-							if (p.ProductVersion) {
-								ver = p.ProductVersion;
-							}
-						}
-						vers.push(ver);
-					}
-				});
-			}
-
-			return vers.sort().reverse();
-		}
-
-		xcodes.forEach(function (dir) {
-			var p = new appc.plist(path.join(path.dirname(dir), 'version.plist')),
-				selected = dir == selectedXcodePath,
-				supported = options.supportedVersions ? appc.version.satisfies(p.CFBundleShortVersionString, options.supportedVersions, true) : true,
-				ver = p.CFBundleShortVersionString + ':' + p.ProductBuildVersion,
-				f;
-
-			if (!results.xcode[ver] || selected || dir <= results.xcode[ver].path) {
-				results.xcode[ver] = {
-					xcodeapp: dir.replace(/\/Contents\/Developer\/?$/, ''),
-					path: dir,
-					selected: selected,
-					version: p.CFBundleShortVersionString,
-					build: p.ProductBuildVersion,
-					supported: supported,
-					sdks: findIosSdks(path.join(dir, 'Platforms', 'iPhoneOS.platform', 'Developer', 'SDKs')),
-					sims: findIosSimSdks(path.join(dir, 'Platforms', 'iPhoneSimulator.platform', 'Developer', 'SDKs'), p.CFBundleShortVersionString),
-					executables: {
-						xcodebuild: fs.existsSync(f = path.join(dir, 'usr', 'bin', 'xcodebuild')) ? f : null,
-						clang:      fs.existsSync(f = path.join(dir, 'Toolchains', 'XcodeDefault.xctoolchain', 'usr', 'bin', 'clang')) ? f : null,
-						clang_xx:   fs.existsSync(f = path.join(dir, 'Toolchains', 'XcodeDefault.xctoolchain', 'usr', 'bin', 'clang++')) ? f : null,
-						libtool:    fs.existsSync(f = path.join(dir, 'Toolchains', 'XcodeDefault.xctoolchain', 'usr', 'bin', 'libtool')) ? f : null,
-						lipo:       fs.existsSync(f = path.join(dir, 'Toolchains', 'XcodeDefault.xctoolchain', 'usr', 'bin', 'lipo')) ? f : null,
-						otool:      fs.existsSync(f = path.join(dir, 'Toolchains', 'XcodeDefault.xctoolchain', 'usr', 'bin', 'otool')) ? f : null
->>>>>>> 1aef52dc
 					}
 					if (results.xcode[x].sdks) {
 						sdkCounter += results.xcode[x].sdks.length;
